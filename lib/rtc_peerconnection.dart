--- conflicted
+++ resolved
@@ -30,17 +30,10 @@
 class RTCPeerConnection {
   // private:
   final String _peerConnectionId;
-<<<<<<< HEAD
   final _channel = WebRTC.methodChannel();
   StreamSubscription<dynamic> _eventSubscription;
   final _localStreams = <MediaStream>[];
   final _remoteStreams = <MediaStream>[];
-=======
-  final MethodChannel _channel = WebRTC.methodChannel();
-  StreamSubscription<dynamic> _eventSubscription;
-  final List<MediaStream> _localStreams = List();
-  final List<MediaStream> _remoteStreams = List();
->>>>>>> ddc78366
   RTCDataChannel _dataChannel;
   Map<String, dynamic> _configuration;
   RTCSignalingState _signalingState;
@@ -88,7 +81,6 @@
     switch (map['event']) {
       case 'signalingState':
         _signalingState = signalingStateForString(map['state']);
-<<<<<<< HEAD
         onSignalingState?.call(_signalingState);
         break;
       case 'iceGatheringState':
@@ -98,27 +90,12 @@
       case 'iceConnectionState':
         _iceConnectionState = iceConnectionStateForString(map['state']);
         onIceConnectionState?.call(_iceConnectionState);
-=======
-        this.onSignalingState?.call(_signalingState);
-        break;
-      case 'iceGatheringState':
-        _iceGatheringState = iceGatheringStateforString(map['state']);
-        this.onIceGatheringState?.call(_iceGatheringState);
-        break;
-      case 'iceConnectionState':
-        _iceConnectionState = iceConnectionStateForString(map['state']);
-        this.onIceConnectionState?.call(_iceConnectionState);
->>>>>>> ddc78366
         break;
       case 'onCandidate':
         Map<dynamic, dynamic> cand = map['candidate'];
         var candidate = RTCIceCandidate(
             cand['candidate'], cand['sdpMid'], cand['sdpMLineIndex']);
-<<<<<<< HEAD
         onIceCandidate?.call(candidate);
-=======
-        this.onIceCandidate?.call(candidate);
->>>>>>> ddc78366
         break;
       case 'onAddStream':
         String streamId = map['streamId'];
@@ -129,27 +106,17 @@
           newStream.setMediaTracks(map['audioTracks'], map['videoTracks']);
           return newStream;
         });
-<<<<<<< HEAD
 
         onAddStream?.call(stream);
-=======
-        this.onAddStream?.call(stream);
->>>>>>> ddc78366
         _remoteStreams.add(stream);
         break;
       case 'onRemoveStream':
         String streamId = map['streamId'];
-<<<<<<< HEAD
         var stream =
             _remoteStreams.firstWhere((it) => it.id == streamId, orElse: () {
           return null;
         });
         onRemoveStream?.call(stream);
-=======
-        var stream = _remoteStreams.firstWhere((it) => it.id == streamId,
-            orElse: () => null);
-        this.onRemoveStream?.call(stream);
->>>>>>> ddc78366
         _remoteStreams.removeWhere((it) => it.id == streamId);
         break;
       case 'onAddTrack':
@@ -173,7 +140,6 @@
         var oldTrack = oldTracks.isNotEmpty ? oldTracks[0] : null;
         if (oldTrack != null) {
           stream.removeTrack(oldTrack, removeFromNative: false);
-<<<<<<< HEAD
           onRemoveTrack?.call(stream, oldTrack);
         }
 
@@ -190,27 +156,10 @@
         var oldTrack = MediaStreamTrack(
             map['trackId'], track['label'], track['kind'], track['enabled']);
         onRemoveTrack?.call(stream, oldTrack);
-=======
-          this.onRemoveTrack?.call(stream, oldTrack);
-        }
-
-        stream.addTrack(newTrack, addToNative: false);
-        this.onAddTrack?.call(stream, newTrack);
-        break;
-      case 'onRemoveTrack':
-        String streamId = map['streamId'];
-        var stream = _remoteStreams.firstWhere((it) => it.id == streamId,
-            orElse: () => null);
-        Map<dynamic, dynamic> track = map['track'];
-        var oldTrack = MediaStreamTrack(
-            map['trackId'], track['label'], track['kind'], track['enabled']);
-        this.onRemoveTrack?.call(stream, oldTrack);
->>>>>>> ddc78366
         break;
       case 'didOpenDataChannel':
         int dataChannelId = map['id'];
         String label = map['label'];
-<<<<<<< HEAD
         _dataChannel = RTCDataChannel(_peerConnectionId, label, dataChannelId);
         onDataChannel?.call(_dataChannel);
         break;
@@ -218,14 +167,6 @@
         if (onRenegotiationNeeded != null) {
           onRenegotiationNeeded();
         }
-=======
-        _dataChannel =
-            RTCDataChannel(this._peerConnectionId, label, dataChannelId);
-        this.onDataChannel?.call(_dataChannel);
-        break;
-      case 'onRenegotiationNeeded':
-        this.onRenegotiationNeeded?.call();
->>>>>>> ddc78366
         break;
     }
   }
@@ -376,11 +317,7 @@
         'peerConnectionId': _peerConnectionId,
         'track': track != null ? track.id : null
       });
-<<<<<<< HEAD
       var stats = <StatsReport>[];
-=======
-      List<StatsReport> stats = List<StatsReport>();
->>>>>>> ddc78366
       if (response != null) {
         List<dynamic> reports = response['stats'];
         reports.forEach((report) {
@@ -412,11 +349,7 @@
         'dataChannelDict': dataChannelDict.toMap()
       });
       _dataChannel =
-<<<<<<< HEAD
           RTCDataChannel(_peerConnectionId, label, dataChannelDict.id);
-=======
-          RTCDataChannel(this._peerConnectionId, label, dataChannelDict.id);
->>>>>>> ddc78366
       return _dataChannel;
     } on PlatformException catch (e) {
       throw 'Unable to RTCPeerConnection::createDataChannel: ${e.message}';
